--- conflicted
+++ resolved
@@ -21,16 +21,11 @@
 import com.twitter.finagle.http.{Response => FinagleResponse, Cookie, Status}
 import org.jboss.netty.util.CharsetUtil.UTF_8
 import com.twitter.util.Future
-
 import org.apache.commons.io.IOUtils
 import java.io.File
 import org.jboss.netty.handler.codec.http.DefaultCookie
-<<<<<<< HEAD
-import org.jboss.netty.handler.codec.http.{Cookie => NettyCookie}
 import com.twitter.finatra.serialization.{DefaultJacksonJsonSerializer, JsonSerializer}
-=======
 import org.jboss.netty.handler.codec.http.{Cookie => NettyCookie, HttpResponseStatus}
->>>>>>> 517cc9f5
 
 object ResponseBuilder {
   def apply(body: String): FinagleResponse =
@@ -43,11 +38,7 @@
     new ResponseBuilder().body(body).status(status).headers(headers).build
 }
 
-<<<<<<< HEAD
-class ResponseBuilder(serializer:JsonSerializer = DefaultJacksonJsonSerializer) {
-=======
-class ResponseBuilder extends CommonStatuses {
->>>>>>> 517cc9f5
+class ResponseBuilder(serializer:JsonSerializer = DefaultJacksonJsonSerializer) extends CommonStatuses {
   private var status:     Option[Int]          = None
   private var headers:    Map[String, String]  = Map()
   private var strBody:    Option[String]       = None
